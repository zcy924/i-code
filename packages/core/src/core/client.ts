--- conflicted
+++ resolved
@@ -510,12 +510,7 @@
         authType: this.config.getContentGeneratorConfig()?.authType,
       });
 
-<<<<<<< HEAD
-      const text = getResponseText(result);
-      console.log('text', text);
-=======
       let text = getResponseText(result);
->>>>>>> f21ff093
       if (!text) {
         const error = new Error(
           'API returned an empty response for generateJson.',
@@ -543,7 +538,6 @@
       try {
         return JSON.parse(text);
       } catch (parseError) {
-<<<<<<< HEAD
         // 尝试清理和修复常见的格式问题
         let cleanedText = text.trim();
         
@@ -592,22 +586,6 @@
             `Failed to parse API response as JSON: ${getErrorMessage(parseError)}`,
           );
         }
-=======
-        await reportError(
-          parseError,
-          'Failed to parse JSON response from generateJson.',
-          {
-            responseTextFailedToParse: text,
-            originalRequestContents: contents,
-          },
-          'generateJson-parse',
-        );
-        throw new Error(
-          `Failed to parse API response as JSON: ${getErrorMessage(
-            parseError,
-          )}`,
-        );
->>>>>>> f21ff093
       }
     } catch (error) {
       if (abortSignal.aborted) {
