--- conflicted
+++ resolved
@@ -14,31 +14,7 @@
 **Decision Rules (apply in order):**
 1.  **Model Continues:** If your last response explicitly states an immediate next action *you* intend to take (e.g., "Next, I will...", "Now I'll process...", "Moving on to analyze...", indicates an intended tool call that didn't execute), OR if the response seems clearly incomplete (cut off mid-thought without a natural conclusion), then the **'model'** should speak next.
 2.  **Question to User:** If your last response ends with a direct question specifically addressed *to the user*, then the **'user'** should speak next.
-<<<<<<< HEAD
-3.  **Waiting for User:** If your last response completed a thought, statement, or task *and* does not meet the criteria for Rule 1 (Model Continues) or Rule 2 (Question to User), it implies a pause expecting user input or reaction. In this case, the **'user'** should speak next.
-
-**CRITICAL: Output Format Requirements:**
-YOU MUST respond with ONLY a valid JSON object containing exactly these two fields: "reasoning" and "next_speaker". 
-NO additional text, explanations, or markdown formatting is allowed.
-The response must be parsable as JSON immediately.
-
-Required JSON structure:
-{
-  "reasoning": "Brief explanation justifying the next_speaker choice based on the applicable rule",
-  "next_speaker": "user"
-}
-
-OR
-
-{
-  "reasoning": "Brief explanation justifying the next_speaker choice based on the applicable rule", 
-  "next_speaker": "model"
-}
-
-Remember: ONLY return the JSON object above. No \`\`\`json\`\`\` blocks, no additional text, just the raw JSON.`;
-=======
 3.  **Waiting for User:** If your last response completed a thought, statement, or task *and* does not meet the criteria for Rule 1 (Model Continues) or Rule 2 (Question to User), it implies a pause expecting user input or reaction. In this case, the **'user'** should speak next.`;
->>>>>>> f21ff093
 
 const RESPONSE_SCHEMA: SchemaUnion = {
   type: Type.OBJECT,
