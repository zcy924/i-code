--- conflicted
+++ resolved
@@ -87,12 +87,9 @@
   bugCommand?: BugCommandSettings;
   checkpointing?: CheckpointingSettings;
   autoConfigureMaxOldSpaceSize?: boolean;
-<<<<<<< HEAD
   customModels?: CustomModelConfig[];
-=======
   /** The model name to use (e.g 'gemini-9.0-pro') */
   model?: string;
->>>>>>> c7a1de49
 
   // Git-aware file filtering settings
   fileFiltering?: {
